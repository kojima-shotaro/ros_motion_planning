--- conflicted
+++ resolved
@@ -3,17 +3,10 @@
 	<arg name="agent_number" default="4" />
 	<arg name="agent_id" default="4" />
 	<arg name="robot1_type" value="turtlebot3_waffle" />
-<<<<<<< HEAD
 	<arg name="robot1_global_planner" value="a_star" />
 	<arg name="robot1_local_planner" value="rpp" />
 	<arg name="robot1_x_pos" value="0.0" />
 	<arg name="robot1_y_pos" value="0.0" />
-=======
-	<arg name="robot1_global_planner" value="lazy" />
-	<arg name="robot1_local_planner" value="sfm" />
-	<arg name="robot1_x_pos" value="1.0" />
-	<arg name="robot1_y_pos" value="1.0" />
->>>>>>> 91b260dc
 	<arg name="robot1_z_pos" value="0.0" />
 	<arg name="robot1_yaw" value="3.14" />
 	<arg name="robot2_type" value="turtlebot3_waffle" />
